--- conflicted
+++ resolved
@@ -25,13 +25,10 @@
 
 const defaultSweeperAssumeRoleDurationSeconds = 3600
 
-<<<<<<< HEAD
+// ServicePackages is set in TestMain in order to break an import cycle.
 var ServicePackages []conns.ServicePackage
 
-// SweeperClients is a shared cache of regional conns.AWSClient
-=======
 // sweeperClients is a shared cache of regional conns.AWSClient
->>>>>>> d7a24ea5
 // This prevents client re-initialization for every resource with no benefit.
 var sweeperClients map[string]*conns.AWSClient = make(map[string]*conns.AWSClient)
 

package acmpca_test

import (
	"context"
	"fmt"
	"regexp"
	"testing"

	"github.com/aws/aws-sdk-go/service/acmpca"
	sdkacctest "github.com/hashicorp/terraform-plugin-sdk/v2/helper/acctest"
	"github.com/hashicorp/terraform-plugin-sdk/v2/helper/resource"
	"github.com/hashicorp/terraform-plugin-sdk/v2/terraform"
	"github.com/hashicorp/terraform-provider-aws/internal/acctest"
	"github.com/hashicorp/terraform-provider-aws/internal/conns"
	tfacmpca "github.com/hashicorp/terraform-provider-aws/internal/service/acmpca"
	"github.com/hashicorp/terraform-provider-aws/internal/tfresource"
)

func TestAccACMPCACertificateAuthority_basic(t *testing.T) {
	ctx := acctest.Context(t)
	var certificateAuthority acmpca.CertificateAuthority
	resourceName := "aws_acmpca_certificate_authority.test"
	commonName := acctest.RandomDomainName()

	resource.ParallelTest(t, resource.TestCase{
		PreCheck:                 func() { acctest.PreCheck(t) },
		ErrorCheck:               acctest.ErrorCheck(t, acmpca.EndpointsID),
		ProtoV5ProviderFactories: acctest.ProtoV5ProviderFactories,
		CheckDestroy:             testAccCheckCertificateAuthorityDestroy(ctx),
		Steps: []resource.TestStep{
			{
				Config: testAccCertificateAuthorityConfig_required(commonName),
				Check: resource.ComposeTestCheckFunc(
					acctest.CheckACMPCACertificateAuthorityExists(ctx, resourceName, &certificateAuthority),
					acctest.MatchResourceAttrRegionalARN(resourceName, "arn", "acm-pca", regexp.MustCompile(`certificate-authority/.+`)),
					resource.TestCheckResourceAttr(resourceName, "certificate_authority_configuration.#", "1"),
					resource.TestCheckResourceAttr(resourceName, "certificate_authority_configuration.0.key_algorithm", "RSA_4096"),
					resource.TestCheckResourceAttr(resourceName, "certificate_authority_configuration.0.signing_algorithm", "SHA512WITHRSA"),
					resource.TestCheckResourceAttr(resourceName, "certificate_authority_configuration.0.subject.#", "1"),
					resource.TestCheckResourceAttr(resourceName, "certificate_authority_configuration.0.subject.0.common_name", commonName),
					resource.TestCheckResourceAttr(resourceName, "certificate", ""),
					resource.TestCheckResourceAttr(resourceName, "certificate_chain", ""),
					resource.TestCheckResourceAttrSet(resourceName, "certificate_signing_request"),
					resource.TestCheckResourceAttr(resourceName, "enabled", "true"),
					acctest.CheckResourceAttrRFC3339(resourceName, "not_after"),
					acctest.CheckResourceAttrRFC3339(resourceName, "not_before"),
					resource.TestCheckResourceAttr(resourceName, "permanent_deletion_time_in_days", "30"),
					resource.TestCheckResourceAttr(resourceName, "revocation_configuration.#", "1"),
					resource.TestCheckResourceAttr(resourceName, "revocation_configuration.0.crl_configuration.#", "1"),
					resource.TestCheckResourceAttr(resourceName, "revocation_configuration.0.crl_configuration.0.enabled", "false"),
					resource.TestCheckResourceAttr(resourceName, "serial", ""),
					resource.TestCheckResourceAttr(resourceName, "status", "PENDING_CERTIFICATE"),
					resource.TestCheckResourceAttr(resourceName, "tags.%", "0"),
					resource.TestCheckResourceAttr(resourceName, "type", "SUBORDINATE"),
					resource.TestCheckResourceAttr(resourceName, "usage_mode", "SHORT_LIVED_CERTIFICATE"),
				),
			},
			{
				ResourceName:      resourceName,
				ImportState:       true,
				ImportStateVerify: true,
			},
		},
	})
}

func TestAccACMPCACertificateAuthority_disappears(t *testing.T) {
	ctx := acctest.Context(t)
	var certificateAuthority acmpca.CertificateAuthority
	resourceName := "aws_acmpca_certificate_authority.test"
	commonName := acctest.RandomDomainName()

	resource.ParallelTest(t, resource.TestCase{
		PreCheck:                 func() { acctest.PreCheck(t) },
		ErrorCheck:               acctest.ErrorCheck(t, acmpca.EndpointsID),
		ProtoV5ProviderFactories: acctest.ProtoV5ProviderFactories,
		CheckDestroy:             testAccCheckCertificateAuthorityDestroy(ctx),
		Steps: []resource.TestStep{
			{
				Config: testAccCertificateAuthorityConfig_required(commonName),
				Check: resource.ComposeTestCheckFunc(
					acctest.CheckACMPCACertificateAuthorityExists(ctx, resourceName, &certificateAuthority),
					acctest.CheckResourceDisappears(ctx, acctest.Provider, tfacmpca.ResourceCertificateAuthority(), resourceName),
				),
				ExpectNonEmptyPlan: true,
			},
		},
	})
}

func TestAccACMPCACertificateAuthority_enabledDeprecated(t *testing.T) {
	ctx := acctest.Context(t)
	var certificateAuthority acmpca.CertificateAuthority
	resourceName := "aws_acmpca_certificate_authority.test"
	commonName := acctest.RandomDomainName()

	resource.ParallelTest(t, resource.TestCase{
		PreCheck:                 func() { acctest.PreCheck(t) },
		ErrorCheck:               acctest.ErrorCheck(t, acmpca.EndpointsID),
		ProtoV5ProviderFactories: acctest.ProtoV5ProviderFactories,
		CheckDestroy:             testAccCheckCertificateAuthorityDestroy(ctx),
		Steps: []resource.TestStep{
			{
				Config: testAccCertificateAuthorityConfig_enabled(commonName, acmpca.CertificateAuthorityTypeRoot, true),
				Check: resource.ComposeTestCheckFunc(
					acctest.CheckACMPCACertificateAuthorityExists(ctx, resourceName, &certificateAuthority),
					resource.TestCheckResourceAttr(resourceName, "type", acmpca.CertificateAuthorityTypeRoot),
					resource.TestCheckResourceAttr(resourceName, "enabled", "true"),
					resource.TestCheckResourceAttr(resourceName, "status", acmpca.CertificateAuthorityStatusPendingCertificate),
					acctest.CheckACMPCACertificateAuthorityActivateRootCA(ctx, &certificateAuthority),
				),
			},
			{
				Config: testAccCertificateAuthorityConfig_enabled(commonName, acmpca.CertificateAuthorityTypeRoot, true),
				Check: resource.ComposeTestCheckFunc(
					acctest.CheckACMPCACertificateAuthorityExists(ctx, resourceName, &certificateAuthority),
					resource.TestCheckResourceAttr(resourceName, "type", acmpca.CertificateAuthorityTypeRoot),
					resource.TestCheckResourceAttr(resourceName, "enabled", "true"),
					resource.TestCheckResourceAttr(resourceName, "status", acmpca.CertificateAuthorityStatusActive),
				),
			},
			{
				Config: testAccCertificateAuthorityConfig_enabled(commonName, acmpca.CertificateAuthorityTypeRoot, false),
				Check: resource.ComposeTestCheckFunc(
					acctest.CheckACMPCACertificateAuthorityExists(ctx, resourceName, &certificateAuthority),
					resource.TestCheckResourceAttr(resourceName, "enabled", "false"),
					resource.TestCheckResourceAttr(resourceName, "status", acmpca.CertificateAuthorityStatusDisabled),
				),
			},
			{
				ResourceName:      resourceName,
				ImportState:       true,
				ImportStateVerify: true,
				ImportStateVerifyIgnore: []string{
					"permanent_deletion_time_in_days",
				},
			},
		},
	})
}

func TestAccACMPCACertificateAuthority_usageMode(t *testing.T) {
	ctx := acctest.Context(t)
	var certificateAuthority acmpca.CertificateAuthority
	resourceName := "aws_acmpca_certificate_authority.test"
	commonName := acctest.RandomDomainName()

	resource.ParallelTest(t, resource.TestCase{
		PreCheck:                 func() { acctest.PreCheck(t) },
		ErrorCheck:               acctest.ErrorCheck(t, acmpca.EndpointsID),
		ProtoV5ProviderFactories: acctest.ProtoV5ProviderFactories,
		CheckDestroy:             testAccCheckCertificateAuthorityDestroy(ctx),
		Steps: []resource.TestStep{
			{
				Config: testAccCertificateAuthorityConfig_usageMode(commonName, acmpca.CertificateAuthorityTypeRoot, "SHORT_LIVED_CERTIFICATE"),
				Check: resource.ComposeTestCheckFunc(
					acctest.CheckACMPCACertificateAuthorityExists(ctx, resourceName, &certificateAuthority),
					resource.TestCheckResourceAttr(resourceName, "usage_mode", "SHORT_LIVED_CERTIFICATE"),
				),
			},
			{
				ResourceName:      resourceName,
				ImportState:       true,
				ImportStateVerify: true,
				ImportStateVerifyIgnore: []string{
					"permanent_deletion_time_in_days",
				},
			},
		},
	})
}

func TestAccACMPCACertificateAuthority_deleteFromActiveState(t *testing.T) {
	ctx := acctest.Context(t)
	var certificateAuthority acmpca.CertificateAuthority
	resourceName := "aws_acmpca_certificate_authority.test"
	commonName := acctest.RandomDomainName()

	resource.ParallelTest(t, resource.TestCase{
		PreCheck:                 func() { acctest.PreCheck(t) },
		ErrorCheck:               acctest.ErrorCheck(t, acmpca.EndpointsID),
		ProtoV5ProviderFactories: acctest.ProtoV5ProviderFactories,
		CheckDestroy:             testAccCheckCertificateAuthorityDestroy(ctx),
		Steps: []resource.TestStep{
			{
				Config: testAccCertificateAuthorityConfig_root(commonName),
				Check: resource.ComposeAggregateTestCheckFunc(
					acctest.CheckACMPCACertificateAuthorityExists(ctx, resourceName, &certificateAuthority),
					resource.TestCheckResourceAttr(resourceName, "type", acmpca.CertificateAuthorityTypeRoot),
					resource.TestCheckResourceAttr(resourceName, "enabled", "true"),
					// Since the status of the CA is changed by importing the certificate in
					// aws_acmpca_certificate_authority_certificate, the value of `status` is no longer accurate
					// resource.TestCheckResourceAttr(resourceName, "status", acmpca.CertificateAuthorityStatusActive),
				),
			},
		},
	})
}

func TestAccACMPCACertificateAuthority_RevocationConfiguration_empty(t *testing.T) {
	ctx := acctest.Context(t)
	var certificateAuthority acmpca.CertificateAuthority
	resourceName := "aws_acmpca_certificate_authority.test"
	commonName := acctest.RandomDomainName()

	resource.ParallelTest(t, resource.TestCase{
		PreCheck:                 func() { acctest.PreCheck(t) },
		ErrorCheck:               acctest.ErrorCheck(t, acmpca.EndpointsID),
		ProtoV5ProviderFactories: acctest.ProtoV5ProviderFactories,
		CheckDestroy:             testAccCheckCertificateAuthorityDestroy(ctx),
		Steps: []resource.TestStep{
			{
				Config: testAccCertificateAuthorityConfig_revocationConfigurationEmpty(commonName),
				Check: resource.ComposeTestCheckFunc(
					acctest.CheckACMPCACertificateAuthorityExists(ctx, resourceName, &certificateAuthority),
					acctest.MatchResourceAttrRegionalARN(resourceName, "arn", "acm-pca", regexp.MustCompile(`certificate-authority/.+`)),
					resource.TestCheckResourceAttr(resourceName, "certificate_authority_configuration.#", "1"),
					resource.TestCheckResourceAttr(resourceName, "certificate_authority_configuration.0.key_algorithm", "RSA_4096"),
					resource.TestCheckResourceAttr(resourceName, "certificate_authority_configuration.0.signing_algorithm", "SHA512WITHRSA"),
					resource.TestCheckResourceAttr(resourceName, "certificate_authority_configuration.0.subject.#", "1"),
					resource.TestCheckResourceAttr(resourceName, "certificate_authority_configuration.0.subject.0.common_name", commonName),
					resource.TestCheckResourceAttr(resourceName, "certificate", ""),
					resource.TestCheckResourceAttr(resourceName, "certificate_chain", ""),
					resource.TestCheckResourceAttrSet(resourceName, "certificate_signing_request"),
					resource.TestCheckResourceAttr(resourceName, "enabled", "true"),
					acctest.CheckResourceAttrRFC3339(resourceName, "not_after"),
					acctest.CheckResourceAttrRFC3339(resourceName, "not_before"),
					resource.TestCheckResourceAttr(resourceName, "permanent_deletion_time_in_days", "30"),
					resource.TestCheckResourceAttr(resourceName, "revocation_configuration.#", "1"),
					resource.TestCheckResourceAttr(resourceName, "revocation_configuration.0.crl_configuration.#", "1"),
					resource.TestCheckResourceAttr(resourceName, "revocation_configuration.0.crl_configuration.0.enabled", "false"),
					resource.TestCheckResourceAttr(resourceName, "serial", ""),
					resource.TestCheckResourceAttr(resourceName, "status", "PENDING_CERTIFICATE"),
					resource.TestCheckResourceAttr(resourceName, "tags.%", "0"),
					resource.TestCheckResourceAttr(resourceName, "type", "SUBORDINATE"),
					resource.TestCheckResourceAttr(resourceName, "usage_mode", "SHORT_LIVED_CERTIFICATE"),
				),
			},
			{
				ResourceName:      resourceName,
				ImportState:       true,
				ImportStateVerify: true,
			},
		},
	})
}

func TestAccACMPCACertificateAuthority_RevocationCrl_customCNAME(t *testing.T) {
	ctx := acctest.Context(t)
	var certificateAuthority acmpca.CertificateAuthority
	rName := sdkacctest.RandomWithPrefix(acctest.ResourcePrefix)
	resourceName := "aws_acmpca_certificate_authority.test"
	domain := acctest.RandomDomain()
	commonName := domain.String()
	customCName := domain.Subdomain("crl").String()
	customCName2 := domain.Subdomain("crl2").String()

	resource.ParallelTest(t, resource.TestCase{
		PreCheck:                 func() { acctest.PreCheck(t) },
		ErrorCheck:               acctest.ErrorCheck(t, acmpca.EndpointsID),
		ProtoV5ProviderFactories: acctest.ProtoV5ProviderFactories,
		CheckDestroy:             testAccCheckCertificateAuthorityDestroy(ctx),
		Steps: []resource.TestStep{
			// Test creating revocation configuration on resource creation
			{
				Config: testAccCertificateAuthorityConfig_revocationConfigurationCrlConfigurationCustomCNAME(rName, commonName, customCName),
				Check: resource.ComposeTestCheckFunc(
					acctest.CheckACMPCACertificateAuthorityExists(ctx, resourceName, &certificateAuthority),
					resource.TestCheckResourceAttr(resourceName, "revocation_configuration.#", "1"),
					resource.TestCheckResourceAttr(resourceName, "revocation_configuration.0.crl_configuration.#", "1"),
					resource.TestCheckResourceAttr(resourceName, "revocation_configuration.0.crl_configuration.0.custom_cname", customCName),
					resource.TestCheckResourceAttr(resourceName, "revocation_configuration.0.crl_configuration.0.enabled", "true"),
					resource.TestCheckResourceAttr(resourceName, "revocation_configuration.0.crl_configuration.0.expiration_in_days", "1"),
					resource.TestCheckResourceAttr(resourceName, "revocation_configuration.0.crl_configuration.0.s3_bucket_name", rName),
				),
			},
			// Test importing revocation configuration
			{
				ResourceName:      resourceName,
				ImportState:       true,
				ImportStateVerify: true,
				ImportStateVerifyIgnore: []string{
					"permanent_deletion_time_in_days",
				},
			},
			// Test updating revocation configuration
			{
				Config: testAccCertificateAuthorityConfig_revocationConfigurationCrlConfigurationCustomCNAME(rName, commonName, customCName2),
				Check: resource.ComposeTestCheckFunc(
					acctest.CheckACMPCACertificateAuthorityExists(ctx, resourceName, &certificateAuthority),
					resource.TestCheckResourceAttr(resourceName, "revocation_configuration.#", "1"),
					resource.TestCheckResourceAttr(resourceName, "revocation_configuration.0.crl_configuration.#", "1"),
					resource.TestCheckResourceAttr(resourceName, "revocation_configuration.0.crl_configuration.0.custom_cname", customCName2),
					resource.TestCheckResourceAttr(resourceName, "revocation_configuration.0.crl_configuration.0.enabled", "true"),
					resource.TestCheckResourceAttr(resourceName, "revocation_configuration.0.crl_configuration.0.expiration_in_days", "1"),
					resource.TestCheckResourceAttr(resourceName, "revocation_configuration.0.crl_configuration.0.s3_bucket_name", rName),
				),
			},
			// Test removing custom cname on resource update
			{
				Config: testAccCertificateAuthorityConfig_revocationConfigurationCrlConfigurationEnabled(rName, commonName, true),
				Check: resource.ComposeTestCheckFunc(
					acctest.CheckACMPCACertificateAuthorityExists(ctx, resourceName, &certificateAuthority),
					resource.TestCheckResourceAttr(resourceName, "revocation_configuration.#", "1"),
					resource.TestCheckResourceAttr(resourceName, "revocation_configuration.0.crl_configuration.#", "1"),
					resource.TestCheckResourceAttr(resourceName, "revocation_configuration.0.crl_configuration.0.custom_cname", ""),
					resource.TestCheckResourceAttr(resourceName, "revocation_configuration.0.crl_configuration.0.enabled", "true"),
					resource.TestCheckResourceAttr(resourceName, "revocation_configuration.0.crl_configuration.0.expiration_in_days", "1"),
					resource.TestCheckResourceAttr(resourceName, "revocation_configuration.0.crl_configuration.0.s3_bucket_name", rName),
				),
			},
			// Test adding custom cname on resource update
			{
				Config: testAccCertificateAuthorityConfig_revocationConfigurationCrlConfigurationCustomCNAME(rName, commonName, customCName),
				Check: resource.ComposeTestCheckFunc(
					acctest.CheckACMPCACertificateAuthorityExists(ctx, resourceName, &certificateAuthority),
					resource.TestCheckResourceAttr(resourceName, "revocation_configuration.#", "1"),
					resource.TestCheckResourceAttr(resourceName, "revocation_configuration.0.crl_configuration.#", "1"),
					resource.TestCheckResourceAttr(resourceName, "revocation_configuration.0.crl_configuration.0.custom_cname", customCName),
					resource.TestCheckResourceAttr(resourceName, "revocation_configuration.0.crl_configuration.0.enabled", "true"),
					resource.TestCheckResourceAttr(resourceName, "revocation_configuration.0.crl_configuration.0.expiration_in_days", "1"),
					resource.TestCheckResourceAttr(resourceName, "revocation_configuration.0.crl_configuration.0.s3_bucket_name", rName),
				),
			},
			// Test removing revocation configuration on resource update
			{
				Config: testAccCertificateAuthorityConfig_required(commonName),
				Check: resource.ComposeTestCheckFunc(
					acctest.CheckACMPCACertificateAuthorityExists(ctx, resourceName, &certificateAuthority),
					resource.TestCheckResourceAttr(resourceName, "revocation_configuration.#", "1"),
					resource.TestCheckResourceAttr(resourceName, "revocation_configuration.0.crl_configuration.#", "1"),
					resource.TestCheckResourceAttr(resourceName, "revocation_configuration.0.crl_configuration.0.enabled", "false"),
				),
			},
		},
	})
}

func TestAccACMPCACertificateAuthority_RevocationCrl_enabled(t *testing.T) {
	ctx := acctest.Context(t)
	var certificateAuthority acmpca.CertificateAuthority
	rName := sdkacctest.RandomWithPrefix(acctest.ResourcePrefix)
	resourceName := "aws_acmpca_certificate_authority.test"
	commonName := acctest.RandomDomainName()

	resource.ParallelTest(t, resource.TestCase{
		PreCheck:                 func() { acctest.PreCheck(t) },
		ErrorCheck:               acctest.ErrorCheck(t, acmpca.EndpointsID),
		ProtoV5ProviderFactories: acctest.ProtoV5ProviderFactories,
		CheckDestroy:             testAccCheckCertificateAuthorityDestroy(ctx),
		Steps: []resource.TestStep{
			// Test creating revocation configuration on resource creation
			{
				Config: testAccCertificateAuthorityConfig_revocationConfigurationCrlConfigurationEnabled(rName, commonName, true),
				Check: resource.ComposeTestCheckFunc(
					acctest.CheckACMPCACertificateAuthorityExists(ctx, resourceName, &certificateAuthority),
					resource.TestCheckResourceAttr(resourceName, "revocation_configuration.#", "1"),
					resource.TestCheckResourceAttr(resourceName, "revocation_configuration.0.crl_configuration.#", "1"),
					resource.TestCheckResourceAttr(resourceName, "revocation_configuration.0.crl_configuration.0.custom_cname", ""),
					resource.TestCheckResourceAttr(resourceName, "revocation_configuration.0.crl_configuration.0.enabled", "true"),
					resource.TestCheckResourceAttr(resourceName, "revocation_configuration.0.crl_configuration.0.expiration_in_days", "1"),
					resource.TestCheckResourceAttr(resourceName, "revocation_configuration.0.crl_configuration.0.s3_bucket_name", rName),
				),
			},
			// Test importing revocation configuration
			{
				ResourceName:      resourceName,
				ImportState:       true,
				ImportStateVerify: true,
				ImportStateVerifyIgnore: []string{
					"permanent_deletion_time_in_days",
				},
			},
			// Test disabling revocation configuration
			{
				Config: testAccCertificateAuthorityConfig_revocationConfigurationCrlConfigurationEnabled(rName, commonName, false),
				Check: resource.ComposeTestCheckFunc(
					acctest.CheckACMPCACertificateAuthorityExists(ctx, resourceName, &certificateAuthority),
					resource.TestCheckResourceAttr(resourceName, "revocation_configuration.#", "1"),
					resource.TestCheckResourceAttr(resourceName, "revocation_configuration.0.crl_configuration.#", "1"),
					resource.TestCheckResourceAttr(resourceName, "revocation_configuration.0.crl_configuration.0.enabled", "false"),
				),
			},
			// Test enabling revocation configuration
			{
				Config: testAccCertificateAuthorityConfig_revocationConfigurationCrlConfigurationEnabled(rName, commonName, true),
				Check: resource.ComposeTestCheckFunc(
					acctest.CheckACMPCACertificateAuthorityExists(ctx, resourceName, &certificateAuthority),
					resource.TestCheckResourceAttr(resourceName, "revocation_configuration.#", "1"),
					resource.TestCheckResourceAttr(resourceName, "revocation_configuration.0.crl_configuration.#", "1"),
					resource.TestCheckResourceAttr(resourceName, "revocation_configuration.0.crl_configuration.0.custom_cname", ""),
					resource.TestCheckResourceAttr(resourceName, "revocation_configuration.0.crl_configuration.0.enabled", "true"),
					resource.TestCheckResourceAttr(resourceName, "revocation_configuration.0.crl_configuration.0.expiration_in_days", "1"),
					resource.TestCheckResourceAttr(resourceName, "revocation_configuration.0.crl_configuration.0.s3_bucket_name", rName),
				),
			},
			// Test removing revocation configuration on resource update
			{
				Config: testAccCertificateAuthorityConfig_required(commonName),
				Check: resource.ComposeTestCheckFunc(
					acctest.CheckACMPCACertificateAuthorityExists(ctx, resourceName, &certificateAuthority),
					resource.TestCheckResourceAttr(resourceName, "revocation_configuration.#", "1"),
					resource.TestCheckResourceAttr(resourceName, "revocation_configuration.0.crl_configuration.#", "1"),
					resource.TestCheckResourceAttr(resourceName, "revocation_configuration.0.crl_configuration.0.enabled", "false"),
				),
			},
		},
	})
}

func TestAccACMPCACertificateAuthority_RevocationCrl_expirationInDays(t *testing.T) {
	ctx := acctest.Context(t)
	var certificateAuthority acmpca.CertificateAuthority
	rName := sdkacctest.RandomWithPrefix(acctest.ResourcePrefix)
	resourceName := "aws_acmpca_certificate_authority.test"
	commonName := acctest.RandomDomainName()

	resource.ParallelTest(t, resource.TestCase{
		PreCheck:                 func() { acctest.PreCheck(t) },
		ErrorCheck:               acctest.ErrorCheck(t, acmpca.EndpointsID),
		ProtoV5ProviderFactories: acctest.ProtoV5ProviderFactories,
		CheckDestroy:             testAccCheckCertificateAuthorityDestroy(ctx),
		Steps: []resource.TestStep{
			// Test creating revocation configuration on resource creation
			{
				Config: testAccCertificateAuthorityConfig_revocationConfigurationCrlConfigurationExpirationInDays(rName, commonName, 1),
				Check: resource.ComposeTestCheckFunc(
					acctest.CheckACMPCACertificateAuthorityExists(ctx, resourceName, &certificateAuthority),
					resource.TestCheckResourceAttr(resourceName, "revocation_configuration.#", "1"),
					resource.TestCheckResourceAttr(resourceName, "revocation_configuration.0.crl_configuration.#", "1"),
					resource.TestCheckResourceAttr(resourceName, "revocation_configuration.0.crl_configuration.0.custom_cname", ""),
					resource.TestCheckResourceAttr(resourceName, "revocation_configuration.0.crl_configuration.0.enabled", "true"),
					resource.TestCheckResourceAttr(resourceName, "revocation_configuration.0.crl_configuration.0.expiration_in_days", "1"),
					resource.TestCheckResourceAttr(resourceName, "revocation_configuration.0.crl_configuration.0.s3_bucket_name", rName),
					resource.TestCheckResourceAttr(resourceName, "revocation_configuration.0.crl_configuration.0.s3_object_acl", "PUBLIC_READ"),
				),
			},
			// Test importing revocation configuration
			{
				ResourceName:      resourceName,
				ImportState:       true,
				ImportStateVerify: true,
				ImportStateVerifyIgnore: []string{
					"permanent_deletion_time_in_days",
				},
			},
			// Test updating revocation configuration
			{
				Config: testAccCertificateAuthorityConfig_revocationConfigurationCrlConfigurationExpirationInDays(rName, commonName, 2),
				Check: resource.ComposeTestCheckFunc(
					acctest.CheckACMPCACertificateAuthorityExists(ctx, resourceName, &certificateAuthority),
					resource.TestCheckResourceAttr(resourceName, "revocation_configuration.#", "1"),
					resource.TestCheckResourceAttr(resourceName, "revocation_configuration.0.crl_configuration.#", "1"),
					resource.TestCheckResourceAttr(resourceName, "revocation_configuration.0.crl_configuration.0.enabled", "true"),
					resource.TestCheckResourceAttr(resourceName, "revocation_configuration.0.crl_configuration.0.expiration_in_days", "2"),
					resource.TestCheckResourceAttr(resourceName, "revocation_configuration.0.crl_configuration.0.s3_bucket_name", rName),
				),
			},
			// Test removing revocation configuration on resource update
			{
				Config: testAccCertificateAuthorityConfig_required(commonName),
				Check: resource.ComposeTestCheckFunc(
					acctest.CheckACMPCACertificateAuthorityExists(ctx, resourceName, &certificateAuthority),
					resource.TestCheckResourceAttr(resourceName, "revocation_configuration.#", "1"),
					resource.TestCheckResourceAttr(resourceName, "revocation_configuration.0.crl_configuration.#", "1"),
					resource.TestCheckResourceAttr(resourceName, "revocation_configuration.0.crl_configuration.0.enabled", "false"),
				),
			},
		},
	})
}

func TestAccACMPCACertificateAuthority_RevocationCrl_s3ObjectACL(t *testing.T) {
	ctx := acctest.Context(t)
	var certificateAuthority acmpca.CertificateAuthority
	rName := sdkacctest.RandomWithPrefix(acctest.ResourcePrefix)
	resourceName := "aws_acmpca_certificate_authority.test"
	commonName := acctest.RandomDomainName()

	resource.ParallelTest(t, resource.TestCase{
		PreCheck:                 func() { acctest.PreCheck(t) },
		ErrorCheck:               acctest.ErrorCheck(t, acmpca.EndpointsID),
		ProtoV5ProviderFactories: acctest.ProtoV5ProviderFactories,
		CheckDestroy:             testAccCheckCertificateAuthorityDestroy(ctx),
		Steps: []resource.TestStep{
			// Test creating revocation configuration on resource creation
			{
				Config: testAccCertificateAuthorityConfig_revocationConfigurationCrlConfigurationS3ObjectACL(rName, commonName, "BUCKET_OWNER_FULL_CONTROL"),
				Check: resource.ComposeTestCheckFunc(
					acctest.CheckACMPCACertificateAuthorityExists(ctx, resourceName, &certificateAuthority),
					resource.TestCheckResourceAttr(resourceName, "revocation_configuration.#", "1"),
					resource.TestCheckResourceAttr(resourceName, "revocation_configuration.0.crl_configuration.#", "1"),
					resource.TestCheckResourceAttr(resourceName, "revocation_configuration.0.crl_configuration.0.enabled", "true"),
					resource.TestCheckResourceAttr(resourceName, "revocation_configuration.0.crl_configuration.0.expiration_in_days", "1"),
					resource.TestCheckResourceAttr(resourceName, "revocation_configuration.0.crl_configuration.0.s3_bucket_name", rName),
					resource.TestCheckResourceAttr(resourceName, "revocation_configuration.0.crl_configuration.0.s3_object_acl", "BUCKET_OWNER_FULL_CONTROL"),
				),
			},
			// Test importing revocation configuration
			{
				ResourceName:      resourceName,
				ImportState:       true,
				ImportStateVerify: true,
				ImportStateVerifyIgnore: []string{
					"permanent_deletion_time_in_days",
				},
			},
			// Test updating revocation configuration
			{
				Config: testAccCertificateAuthorityConfig_revocationConfigurationCrlConfigurationS3ObjectACL(rName, commonName, "PUBLIC_READ"),
				Check: resource.ComposeTestCheckFunc(
					acctest.CheckACMPCACertificateAuthorityExists(ctx, resourceName, &certificateAuthority),
					resource.TestCheckResourceAttr(resourceName, "revocation_configuration.#", "1"),
					resource.TestCheckResourceAttr(resourceName, "revocation_configuration.0.crl_configuration.#", "1"),
					resource.TestCheckResourceAttr(resourceName, "revocation_configuration.0.crl_configuration.0.enabled", "true"),
					resource.TestCheckResourceAttr(resourceName, "revocation_configuration.0.crl_configuration.0.expiration_in_days", "1"),
					resource.TestCheckResourceAttr(resourceName, "revocation_configuration.0.crl_configuration.0.s3_bucket_name", rName),
					resource.TestCheckResourceAttr(resourceName, "revocation_configuration.0.crl_configuration.0.s3_object_acl", "PUBLIC_READ"),
				),
			},
		},
	})
}

func TestAccACMPCACertificateAuthority_RevocationOcsp_enabled(t *testing.T) {
	ctx := acctest.Context(t)
	var certificateAuthority acmpca.CertificateAuthority
	resourceName := "aws_acmpca_certificate_authority.test"
	commonName := acctest.RandomDomainName()

	resource.ParallelTest(t, resource.TestCase{
		PreCheck:                 func() { acctest.PreCheck(t) },
		ErrorCheck:               acctest.ErrorCheck(t, acmpca.EndpointsID),
		ProtoV5ProviderFactories: acctest.ProtoV5ProviderFactories,
		CheckDestroy:             testAccCheckCertificateAuthorityDestroy(ctx),
		Steps: []resource.TestStep{
			// Test creating OCSP revocation configuration on resource creation
			{
				Config: testAccCertificateAuthorityConfig_revocationConfigurationOcspConfigurationEnabled(commonName, true),
				Check: resource.ComposeTestCheckFunc(
					acctest.CheckACMPCACertificateAuthorityExists(ctx, resourceName, &certificateAuthority),
					resource.TestCheckResourceAttr(resourceName, "revocation_configuration.#", "1"),
					resource.TestCheckResourceAttr(resourceName, "revocation_configuration.0.ocsp_configuration.#", "1"),
					resource.TestCheckResourceAttr(resourceName, "revocation_configuration.0.ocsp_configuration.0.enabled", "true"),
					resource.TestCheckResourceAttr(resourceName, "revocation_configuration.0.ocsp_configuration.0.ocsp_custom_cname", ""),
				),
			},
			// Test importing OCSP revocation configuration
			{
				ResourceName:      resourceName,
				ImportState:       true,
				ImportStateVerify: true,
				ImportStateVerifyIgnore: []string{
					"permanent_deletion_time_in_days",
				},
			},
			// Test disabling OCSP revocation configuration
			{
				Config: testAccCertificateAuthorityConfig_revocationConfigurationOcspConfigurationEnabled(commonName, false),
				Check: resource.ComposeTestCheckFunc(
					acctest.CheckACMPCACertificateAuthorityExists(ctx, resourceName, &certificateAuthority),
					resource.TestCheckResourceAttr(resourceName, "revocation_configuration.#", "1"),
					resource.TestCheckResourceAttr(resourceName, "revocation_configuration.0.ocsp_configuration.#", "1"),
					resource.TestCheckResourceAttr(resourceName, "revocation_configuration.0.ocsp_configuration.0.enabled", "false"),
				),
			},
			// Test enabling OCSP revocation configuration
			{
				Config: testAccCertificateAuthorityConfig_revocationConfigurationOcspConfigurationEnabled(commonName, true),
				Check: resource.ComposeTestCheckFunc(
					acctest.CheckACMPCACertificateAuthorityExists(ctx, resourceName, &certificateAuthority),
					resource.TestCheckResourceAttr(resourceName, "revocation_configuration.#", "1"),
					resource.TestCheckResourceAttr(resourceName, "revocation_configuration.0.ocsp_configuration.#", "1"),
					resource.TestCheckResourceAttr(resourceName, "revocation_configuration.0.ocsp_configuration.0.enabled", "true"),
					resource.TestCheckResourceAttr(resourceName, "revocation_configuration.0.ocsp_configuration.0.ocsp_custom_cname", ""),
				),
			},
			// Test removing revocation configuration on resource update
			{
				Config: testAccCertificateAuthorityConfig_required(commonName),
				Check: resource.ComposeTestCheckFunc(
					acctest.CheckACMPCACertificateAuthorityExists(ctx, resourceName, &certificateAuthority),
					resource.TestCheckResourceAttr(resourceName, "revocation_configuration.#", "1"),
					resource.TestCheckResourceAttr(resourceName, "revocation_configuration.0.ocsp_configuration.#", "1"),
					resource.TestCheckResourceAttr(resourceName, "revocation_configuration.0.ocsp_configuration.0.enabled", "false"),
				),
			},
		},
	})
}

func TestAccACMPCACertificateAuthority_RevocationOcsp_customCNAME(t *testing.T) {
	ctx := acctest.Context(t)
	var certificateAuthority acmpca.CertificateAuthority
	resourceName := "aws_acmpca_certificate_authority.test"
	domain := acctest.RandomDomain()
	commonName := domain.String()
	customCName := domain.Subdomain("ocspl").String()
	customCName2 := domain.Subdomain("ocsp2").String()

	resource.ParallelTest(t, resource.TestCase{
		PreCheck:                 func() { acctest.PreCheck(t) },
		ErrorCheck:               acctest.ErrorCheck(t, acmpca.EndpointsID),
		ProtoV5ProviderFactories: acctest.ProtoV5ProviderFactories,
		CheckDestroy:             testAccCheckCertificateAuthorityDestroy(ctx),
		Steps: []resource.TestStep{
			// Test creating revocation configuration on resource creation
			{
				Config: testAccCertificateAuthorityConfig_revocationConfigurationOcspConfigurationCustomCNAME(commonName, customCName),
				Check: resource.ComposeTestCheckFunc(
					acctest.CheckACMPCACertificateAuthorityExists(ctx, resourceName, &certificateAuthority),
					resource.TestCheckResourceAttr(resourceName, "revocation_configuration.#", "1"),
					resource.TestCheckResourceAttr(resourceName, "revocation_configuration.0.ocsp_configuration.#", "1"),
					resource.TestCheckResourceAttr(resourceName, "revocation_configuration.0.ocsp_configuration.0.enabled", "true"),
					resource.TestCheckResourceAttr(resourceName, "revocation_configuration.0.ocsp_configuration.0.ocsp_custom_cname", customCName),
				),
			},
			// Test importing OCSP revocation configuration
			{
				ResourceName:      resourceName,
				ImportState:       true,
				ImportStateVerify: true,
				ImportStateVerifyIgnore: []string{
					"permanent_deletion_time_in_days",
				},
			},
			// Test updating OCSP revocation configuration
			{
				Config: testAccCertificateAuthorityConfig_revocationConfigurationOcspConfigurationCustomCNAME(commonName, customCName2),
				Check: resource.ComposeTestCheckFunc(
					acctest.CheckACMPCACertificateAuthorityExists(ctx, resourceName, &certificateAuthority),
					resource.TestCheckResourceAttr(resourceName, "revocation_configuration.#", "1"),
					resource.TestCheckResourceAttr(resourceName, "revocation_configuration.0.ocsp_configuration.#", "1"),
					resource.TestCheckResourceAttr(resourceName, "revocation_configuration.0.ocsp_configuration.0.enabled", "true"),
					resource.TestCheckResourceAttr(resourceName, "revocation_configuration.0.ocsp_configuration.0.ocsp_custom_cname", customCName2),
				),
			},
			// Test removing OCSP custom cname on resource update
			{
				Config: testAccCertificateAuthorityConfig_revocationConfigurationOcspConfigurationEnabled(commonName, true),
				Check: resource.ComposeTestCheckFunc(
					acctest.CheckACMPCACertificateAuthorityExists(ctx, resourceName, &certificateAuthority),
					resource.TestCheckResourceAttr(resourceName, "revocation_configuration.#", "1"),
					resource.TestCheckResourceAttr(resourceName, "revocation_configuration.0.ocsp_configuration.#", "1"),
					resource.TestCheckResourceAttr(resourceName, "revocation_configuration.0.ocsp_configuration.0.enabled", "true"),
					resource.TestCheckResourceAttr(resourceName, "revocation_configuration.0.ocsp_configuration.0.ocsp_custom_cname", ""),
				),
			},
			// Test adding OCSP custom cname on resource update
			{
				Config: testAccCertificateAuthorityConfig_revocationConfigurationOcspConfigurationCustomCNAME(commonName, customCName),
				Check: resource.ComposeTestCheckFunc(
					acctest.CheckACMPCACertificateAuthorityExists(ctx, resourceName, &certificateAuthority),
					resource.TestCheckResourceAttr(resourceName, "revocation_configuration.#", "1"),
					resource.TestCheckResourceAttr(resourceName, "revocation_configuration.0.ocsp_configuration.#", "1"),
					resource.TestCheckResourceAttr(resourceName, "revocation_configuration.0.ocsp_configuration.0.enabled", "true"),
					resource.TestCheckResourceAttr(resourceName, "revocation_configuration.0.ocsp_configuration.0.ocsp_custom_cname", customCName),
				),
			},
			// Test removing revocation configuration on resource update
			{
				Config: testAccCertificateAuthorityConfig_required(commonName),
				Check: resource.ComposeTestCheckFunc(
					acctest.CheckACMPCACertificateAuthorityExists(ctx, resourceName, &certificateAuthority),
					resource.TestCheckResourceAttr(resourceName, "revocation_configuration.#", "1"),
					resource.TestCheckResourceAttr(resourceName, "revocation_configuration.0.ocsp_configuration.#", "1"),
					resource.TestCheckResourceAttr(resourceName, "revocation_configuration.0.ocsp_configuration.0.enabled", "false"),
				),
			},
		},
	})
}

func TestAccACMPCACertificateAuthority_tags(t *testing.T) {
	ctx := acctest.Context(t)
	var certificateAuthority acmpca.CertificateAuthority
	resourceName := "aws_acmpca_certificate_authority.test"
	commonName := acctest.RandomDomainName()

	resource.ParallelTest(t, resource.TestCase{
		PreCheck:                 func() { acctest.PreCheck(t) },
		ErrorCheck:               acctest.ErrorCheck(t, acmpca.EndpointsID),
		ProtoV5ProviderFactories: acctest.ProtoV5ProviderFactories,
		CheckDestroy:             testAccCheckCertificateAuthorityDestroy(ctx),
		Steps: []resource.TestStep{
			{
				Config: testAccCertificateAuthorityConfig_tags1(commonName, "key1", "value1"),
				Check: resource.ComposeTestCheckFunc(
					acctest.CheckACMPCACertificateAuthorityExists(ctx, resourceName, &certificateAuthority),
					resource.TestCheckResourceAttr(resourceName, "tags.%", "1"),
					resource.TestCheckResourceAttr(resourceName, "tags.key1", "value1"),
				),
			},
			{
<<<<<<< HEAD
				ResourceName:      resourceName,
				ImportState:       true,
				ImportStateVerify: true,
				ImportStateVerifyIgnore: []string{
					"permanent_deletion_time_in_days",
				},
=======
				Config: testAccCertificateAuthorityConfig_tagsSingleUpdated(commonName),
				Check: resource.ComposeTestCheckFunc(
					acctest.CheckACMPCACertificateAuthorityExists(ctx, resourceName, &certificateAuthority),
					resource.TestCheckResourceAttr(resourceName, "tags.%", "1"),
					resource.TestCheckResourceAttr(resourceName, "tags.tag1", "tag1value-updated"),
				),
>>>>>>> b39a68d4
			},
			{
				Config: testAccCertificateAuthorityConfig_tags2(commonName, "key1", "value1updated", "key2", "value2"),
				Check: resource.ComposeTestCheckFunc(
					acctest.CheckACMPCACertificateAuthorityExists(ctx, resourceName, &certificateAuthority),
					resource.TestCheckResourceAttr(resourceName, "tags.%", "2"),
					resource.TestCheckResourceAttr(resourceName, "tags.key1", "value1updated"),
					resource.TestCheckResourceAttr(resourceName, "tags.key2", "value2"),
				),
			},
			{
				Config: testAccCertificateAuthorityConfig_tags1(commonName, "key2", "value2"),
				Check: resource.ComposeTestCheckFunc(
					acctest.CheckACMPCACertificateAuthorityExists(ctx, resourceName, &certificateAuthority),
					resource.TestCheckResourceAttr(resourceName, "tags.%", "1"),
					resource.TestCheckResourceAttr(resourceName, "tags.key2", "value2"),
				),
			},
		},
	})
}

func testAccCheckCertificateAuthorityDestroy(ctx context.Context) resource.TestCheckFunc {
	return func(s *terraform.State) error {
		conn := acctest.Provider.Meta().(*conns.AWSClient).ACMPCAConn()

		for _, rs := range s.RootModule().Resources {
			if rs.Type != "aws_acmpca_certificate_authority" {
				continue
			}

			_, err := tfacmpca.FindCertificateAuthorityByARN(ctx, conn, rs.Primary.ID)

			if tfresource.NotFound(err) {
				continue
			}

			if err != nil {
				return err
			}

			return fmt.Errorf("ACM PCA Certificate Authority %s still exists", rs.Primary.ID)
		}

		return nil
	}
}

func testAccCertificateAuthorityConfig_enabled(commonName, certificateAuthorityType string, enabled bool) string {
	return fmt.Sprintf(`
resource "aws_acmpca_certificate_authority" "test" {
  enabled                         = %[1]t
  usage_mode                      = "SHORT_LIVED_CERTIFICATE"
  permanent_deletion_time_in_days = 7
  type                            = %[2]q

  certificate_authority_configuration {
    key_algorithm     = "RSA_4096"
    signing_algorithm = "SHA512WITHRSA"

    subject {
      common_name = %[3]q
    }
  }
}
`, enabled, certificateAuthorityType, commonName)
}

func testAccCertificateAuthorityConfig_usageMode(commonName, certificateAuthorityType string, usageMode string) string {
	return fmt.Sprintf(`
resource "aws_acmpca_certificate_authority" "test" {
  enabled                         = true
  usage_mode                      = %[1]q
  permanent_deletion_time_in_days = 7
  type                            = %[2]q

  certificate_authority_configuration {
    key_algorithm     = "RSA_4096"
    signing_algorithm = "SHA512WITHRSA"

    subject {
      common_name = %[3]q
    }
  }
}
`, usageMode, certificateAuthorityType, commonName)
}

func testAccCertificateAuthorityConfig_root(commonName string) string {
	return fmt.Sprintf(`
resource "aws_acmpca_certificate_authority" "test" {
  permanent_deletion_time_in_days = 7
  usage_mode                      = "SHORT_LIVED_CERTIFICATE"
  type                            = "ROOT"

  certificate_authority_configuration {
    key_algorithm     = "RSA_4096"
    signing_algorithm = "SHA512WITHRSA"

    subject {
      common_name = %[1]q
    }
  }
}

resource "aws_acmpca_certificate_authority_certificate" "test" {
  certificate_authority_arn = aws_acmpca_certificate_authority.test.arn

  certificate       = aws_acmpca_certificate.test.certificate
  certificate_chain = aws_acmpca_certificate.test.certificate_chain
}

resource "aws_acmpca_certificate" "test" {
  certificate_authority_arn   = aws_acmpca_certificate_authority.test.arn
  certificate_signing_request = aws_acmpca_certificate_authority.test.certificate_signing_request
  signing_algorithm           = "SHA512WITHRSA"

  template_arn = "arn:${data.aws_partition.current.partition}:acm-pca:::template/RootCACertificate/V1"

  validity {
    type  = "YEARS"
    value = 1
  }
}

data "aws_partition" "current" {}
`, commonName)
}

func testAccCertificateAuthorityConfig_required(commonName string) string {
	return fmt.Sprintf(`
resource "aws_acmpca_certificate_authority" "test" {
  usage_mode = "SHORT_LIVED_CERTIFICATE"

  certificate_authority_configuration {
    key_algorithm     = "RSA_4096"
    signing_algorithm = "SHA512WITHRSA"

    subject {
      common_name = %[1]q
    }
  }
}
`, commonName)
}

func testAccCertificateAuthorityConfig_revocationConfigurationEmpty(commonName string) string {
	return fmt.Sprintf(`
resource "aws_acmpca_certificate_authority" "test" {
  usage_mode = "SHORT_LIVED_CERTIFICATE"

  certificate_authority_configuration {
    key_algorithm     = "RSA_4096"
    signing_algorithm = "SHA512WITHRSA"

    subject {
      common_name = %[1]q
    }
  }

  revocation_configuration {
  }
}
`, commonName)
}

func testAccCertificateAuthorityConfig_revocationConfigurationCrlConfigurationCustomCNAME(rName, commonName, customCname string) string {
	return acctest.ConfigCompose(
		testAccCertificateAuthorityConfig_S3Bucket(rName),
		fmt.Sprintf(`
resource "aws_acmpca_certificate_authority" "test" {
  permanent_deletion_time_in_days = 7
  usage_mode                      = "SHORT_LIVED_CERTIFICATE"

  certificate_authority_configuration {
    key_algorithm     = "RSA_4096"
    signing_algorithm = "SHA512WITHRSA"

    subject {
      common_name = %[1]q
    }
  }

  revocation_configuration {
    crl_configuration {
      custom_cname       = %[2]q
      enabled            = true
      expiration_in_days = 1
      s3_bucket_name     = aws_s3_bucket.test.id
    }
  }

  depends_on = [aws_s3_bucket_policy.test]
}
`, commonName, customCname))
}

func testAccCertificateAuthorityConfig_revocationConfigurationCrlConfigurationEnabled(rName, commonName string, enabled bool) string {
	return acctest.ConfigCompose(
		testAccCertificateAuthorityConfig_S3Bucket(rName),
		fmt.Sprintf(`
resource "aws_acmpca_certificate_authority" "test" {
  permanent_deletion_time_in_days = 7
  usage_mode                      = "SHORT_LIVED_CERTIFICATE"

  certificate_authority_configuration {
    key_algorithm     = "RSA_4096"
    signing_algorithm = "SHA512WITHRSA"

    subject {
      common_name = %[1]q
    }
  }

  revocation_configuration {
    crl_configuration {
      enabled            = %[2]t
      expiration_in_days = 1
      s3_bucket_name     = aws_s3_bucket.test.id
    }
  }
}
`, commonName, enabled))
}

func testAccCertificateAuthorityConfig_revocationConfigurationCrlConfigurationExpirationInDays(rName, commonName string, expirationInDays int) string {
	return acctest.ConfigCompose(
		testAccCertificateAuthorityConfig_S3Bucket(rName),
		fmt.Sprintf(`
resource "aws_acmpca_certificate_authority" "test" {
  permanent_deletion_time_in_days = 7
  usage_mode                      = "SHORT_LIVED_CERTIFICATE"

  certificate_authority_configuration {
    key_algorithm     = "RSA_4096"
    signing_algorithm = "SHA512WITHRSA"

    subject {
      common_name = %[1]q
    }
  }

  revocation_configuration {
    crl_configuration {
      enabled            = true
      expiration_in_days = %[2]d
      s3_bucket_name     = aws_s3_bucket.test.id
    }
  }
}
`, commonName, expirationInDays))
}

func testAccCertificateAuthorityConfig_revocationConfigurationCrlConfigurationS3ObjectACL(rName, commonName, s3ObjectAcl string) string {
	return acctest.ConfigCompose(
		testAccCertificateAuthorityConfig_S3Bucket(rName),
		fmt.Sprintf(`
resource "aws_acmpca_certificate_authority" "test" {
  permanent_deletion_time_in_days = 7
  usage_mode                      = "SHORT_LIVED_CERTIFICATE"

  certificate_authority_configuration {
    key_algorithm     = "RSA_4096"
    signing_algorithm = "SHA512WITHRSA"

    subject {
      common_name = %[1]q
    }
  }

  revocation_configuration {
    crl_configuration {
      enabled            = true
      expiration_in_days = 1
      s3_bucket_name     = aws_s3_bucket.test.id
      s3_object_acl      = %[2]q
    }
  }

  depends_on = [aws_s3_bucket_policy.test]
}
`, commonName, s3ObjectAcl))
}

func testAccCertificateAuthorityConfig_revocationConfigurationOcspConfigurationCustomCNAME(commonName, customCname string) string {
	return fmt.Sprintf(`
resource "aws_acmpca_certificate_authority" "test" {
  permanent_deletion_time_in_days = 7
  usage_mode                      = "SHORT_LIVED_CERTIFICATE"

  certificate_authority_configuration {
    key_algorithm     = "RSA_4096"
    signing_algorithm = "SHA512WITHRSA"

    subject {
      common_name = %[1]q
    }
  }

  revocation_configuration {
    ocsp_configuration {
      enabled           = true
      ocsp_custom_cname = %[2]q
    }
  }
}
`, commonName, customCname)
}

func testAccCertificateAuthorityConfig_revocationConfigurationOcspConfigurationEnabled(commonName string, enabled bool) string {
	return fmt.Sprintf(`
resource "aws_acmpca_certificate_authority" "test" {
  permanent_deletion_time_in_days = 7
  usage_mode                      = "SHORT_LIVED_CERTIFICATE"

  certificate_authority_configuration {
    key_algorithm     = "RSA_4096"
    signing_algorithm = "SHA512WITHRSA"

    subject {
      common_name = %[1]q
    }
  }

  revocation_configuration {
    ocsp_configuration {
      enabled = %[2]t
    }
  }
}
`, commonName, enabled)
}

func testAccCertificateAuthorityConfig_S3Bucket(rName string) string {
	return fmt.Sprintf(`
resource "aws_s3_bucket" "test" {
  bucket        = %[1]q
  force_destroy = true
}

data "aws_iam_policy_document" "acmpca_bucket_access" {
  statement {
    actions = [
      "s3:GetBucketAcl",
      "s3:GetBucketLocation",
      "s3:PutObject",
      "s3:PutObjectAcl",
    ]

    resources = [
      aws_s3_bucket.test.arn,
      "${aws_s3_bucket.test.arn}/*",
    ]

    principals {
      identifiers = ["acm-pca.amazonaws.com"]
      type        = "Service"
    }
  }
}

resource "aws_s3_bucket_policy" "test" {
  bucket = aws_s3_bucket.test.id
  policy = data.aws_iam_policy_document.acmpca_bucket_access.json
}
`, rName)
}

func testAccCertificateAuthorityConfig_tags1(commonName, tagKey1, tagValue1 string) string {
	return fmt.Sprintf(`
resource "aws_acmpca_certificate_authority" "test" {
  permanent_deletion_time_in_days = 7
  usage_mode                      = "SHORT_LIVED_CERTIFICATE"

  certificate_authority_configuration {
    key_algorithm     = "RSA_4096"
    signing_algorithm = "SHA512WITHRSA"

    subject {
      common_name = %[1]q
    }
  }

  tags = {
    %[2]q = %[3]q
  }
}
`, commonName, tagKey1, tagValue1)
}

func testAccCertificateAuthorityConfig_tags2(commonName, tagKey1, tagValue1, tagKey2, tagValue2 string) string {
	return fmt.Sprintf(`
resource "aws_acmpca_certificate_authority" "test" {
  permanent_deletion_time_in_days = 7
  usage_mode                      = "SHORT_LIVED_CERTIFICATE"

  certificate_authority_configuration {
    key_algorithm     = "RSA_4096"
    signing_algorithm = "SHA512WITHRSA"

    subject {
      common_name = %[1]q
    }
  }

  tags = {
    %[2]q = %[3]q
    %[4]q = %[5]q
  }
}
`, commonName, tagKey1, tagValue1, tagKey2, tagValue2)
}

func testAccCertificateAuthorityConfig_tagsMultiple(commonName string) string {
	return fmt.Sprintf(`
resource "aws_acmpca_certificate_authority" "test" {
  permanent_deletion_time_in_days = 7
  usage_mode                      = "SHORT_LIVED_CERTIFICATE"

  certificate_authority_configuration {
    key_algorithm     = "RSA_4096"
    signing_algorithm = "SHA512WITHRSA"

    subject {
      common_name = %[1]q
    }
  }

  tags = {
    tag1 = "tag1value"
    tag2 = "tag2value"
  }
}
`, commonName)
}<|MERGE_RESOLUTION|>--- conflicted
+++ resolved
@@ -692,21 +692,12 @@
 				),
 			},
 			{
-<<<<<<< HEAD
 				ResourceName:      resourceName,
 				ImportState:       true,
 				ImportStateVerify: true,
 				ImportStateVerifyIgnore: []string{
 					"permanent_deletion_time_in_days",
 				},
-=======
-				Config: testAccCertificateAuthorityConfig_tagsSingleUpdated(commonName),
-				Check: resource.ComposeTestCheckFunc(
-					acctest.CheckACMPCACertificateAuthorityExists(ctx, resourceName, &certificateAuthority),
-					resource.TestCheckResourceAttr(resourceName, "tags.%", "1"),
-					resource.TestCheckResourceAttr(resourceName, "tags.tag1", "tag1value-updated"),
-				),
->>>>>>> b39a68d4
 			},
 			{
 				Config: testAccCertificateAuthorityConfig_tags2(commonName, "key1", "value1updated", "key2", "value2"),
@@ -1118,27 +1109,4 @@
   }
 }
 `, commonName, tagKey1, tagValue1, tagKey2, tagValue2)
-}
-
-func testAccCertificateAuthorityConfig_tagsMultiple(commonName string) string {
-	return fmt.Sprintf(`
-resource "aws_acmpca_certificate_authority" "test" {
-  permanent_deletion_time_in_days = 7
-  usage_mode                      = "SHORT_LIVED_CERTIFICATE"
-
-  certificate_authority_configuration {
-    key_algorithm     = "RSA_4096"
-    signing_algorithm = "SHA512WITHRSA"
-
-    subject {
-      common_name = %[1]q
-    }
-  }
-
-  tags = {
-    tag1 = "tag1value"
-    tag2 = "tag2value"
-  }
-}
-`, commonName)
 }
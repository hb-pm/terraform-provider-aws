package waiter

import (
	"fmt"
	"log"

	"github.com/aws/aws-sdk-go/aws"
	"github.com/aws/aws-sdk-go/service/storagegateway"
	"github.com/hashicorp/aws-sdk-go-base/tfawserr"
	"github.com/hashicorp/terraform-plugin-sdk/v2/helper/resource"
	"github.com/terraform-providers/terraform-provider-aws/aws/internal/service/storagegateway/finder"
<<<<<<< HEAD
=======
	"github.com/terraform-providers/terraform-provider-aws/aws/internal/tfresource"
>>>>>>> 1f7f890e
)

const (
	StorageGatewayGatewayStatusConnected        = "GatewayConnected"
	StoredIscsiVolumeStatusNotFound             = "NotFound"
	StoredIscsiVolumeStatusUnknown              = "Unknown"
	NfsFileShareStatusNotFound                  = "NotFound"
	NfsFileShareStatusUnknown                   = "Unknown"
	SmbFileShareStatusNotFound                  = "NotFound"
	SmbFileShareStatusUnknown                   = "Unknown"
	FsxFileSystemStatusNotFound                 = "NotFound"
	FsxFileSystemStatusUnknown                  = "Unknown"
	FsxFileSystemAssociationStatusAvailable     = "AVAILABLE"
	FsxFileSystemAssociationStatusCreating      = "CREATING"
	FsxFileSystemAssociationStatusDeleting      = "DELETING"
	FsxFileSystemAssociationStatusForceDeleting = "FORCE_DELETING"
	FsxFileSystemAssociationStatusUpdating      = "UPDATING"
	FsxFileSystemAssociationStatusError         = "ERROR"
)

func StorageGatewayGatewayStatus(conn *storagegateway.StorageGateway, gatewayARN string) resource.StateRefreshFunc {
	return func() (interface{}, string, error) {
		input := &storagegateway.DescribeGatewayInformationInput{
			GatewayARN: aws.String(gatewayARN),
		}

		output, err := conn.DescribeGatewayInformation(input)

		if tfawserr.ErrMessageContains(err, storagegateway.ErrCodeInvalidGatewayRequestException, "The specified gateway is not connected") {
			return output, storagegateway.ErrorCodeGatewayNotConnected, nil
		}

		if err != nil {
			return output, "", err
		}

		return output, StorageGatewayGatewayStatusConnected, nil
	}
}

func StorageGatewayGatewayJoinDomainStatus(conn *storagegateway.StorageGateway, gatewayARN string) resource.StateRefreshFunc {
	return func() (interface{}, string, error) {
		input := &storagegateway.DescribeSMBSettingsInput{
			GatewayARN: aws.String(gatewayARN),
		}

		output, err := conn.DescribeSMBSettings(input)

		if tfawserr.ErrMessageContains(err, storagegateway.ErrCodeInvalidGatewayRequestException, "The specified gateway is not connected") {
			return output, storagegateway.ActiveDirectoryStatusUnknownError, nil
		}

		if err != nil {
			return output, storagegateway.ActiveDirectoryStatusUnknownError, err
		}

		return output, aws.StringValue(output.ActiveDirectoryStatus), nil
	}
}

// StoredIscsiVolumeStatus fetches the Volume and its Status
func StoredIscsiVolumeStatus(conn *storagegateway.StorageGateway, volumeARN string) resource.StateRefreshFunc {
	return func() (interface{}, string, error) {
		input := &storagegateway.DescribeStorediSCSIVolumesInput{
			VolumeARNs: []*string{aws.String(volumeARN)},
		}

		output, err := conn.DescribeStorediSCSIVolumes(input)

		if tfawserr.ErrCodeEquals(err, storagegateway.ErrorCodeVolumeNotFound) ||
			tfawserr.ErrMessageContains(err, storagegateway.ErrCodeInvalidGatewayRequestException, "The specified volume was not found") {
			return nil, StoredIscsiVolumeStatusNotFound, nil
		}

		if err != nil {
			return nil, StoredIscsiVolumeStatusUnknown, err
		}

		if output == nil || len(output.StorediSCSIVolumes) == 0 {
			return nil, StoredIscsiVolumeStatusNotFound, nil
		}

		return output, aws.StringValue(output.StorediSCSIVolumes[0].VolumeStatus), nil
	}
}

func NfsFileShareStatus(conn *storagegateway.StorageGateway, fileShareArn string) resource.StateRefreshFunc {
	return func() (interface{}, string, error) {
		input := &storagegateway.DescribeNFSFileSharesInput{
			FileShareARNList: []*string{aws.String(fileShareArn)},
		}

		log.Printf("[DEBUG] Reading Storage Gateway NFS File Share: %s", input)
		output, err := conn.DescribeNFSFileShares(input)
		if err != nil {
			if tfawserr.ErrMessageContains(err, storagegateway.ErrCodeInvalidGatewayRequestException, "The specified file share was not found.") {
				return nil, NfsFileShareStatusNotFound, nil
			}
			return nil, NfsFileShareStatusUnknown, fmt.Errorf("error reading Storage Gateway NFS File Share: %w", err)
		}

		if output == nil || len(output.NFSFileShareInfoList) == 0 || output.NFSFileShareInfoList[0] == nil {
			return nil, NfsFileShareStatusNotFound, nil
		}

		fileshare := output.NFSFileShareInfoList[0]

		return fileshare, aws.StringValue(fileshare.FileShareStatus), nil
	}
}

func SMBFileShareStatus(conn *storagegateway.StorageGateway, arn string) resource.StateRefreshFunc {
	return func() (interface{}, string, error) {
		output, err := finder.SMBFileShareByARN(conn, arn)

		if tfresource.NotFound(err) {
			return nil, "", nil
		}

		if err != nil {
			return nil, "", err
		}

		return output, aws.StringValue(output.FileShareStatus), nil
	}
}

func FsxFileSystemStatus(conn *storagegateway.StorageGateway, fileSystemArn string) resource.StateRefreshFunc {
	return func() (interface{}, string, error) {

		output, err := finder.FileSystemAssociationByARN(conn, fileSystemArn)

		// there was an unhandled error in the Finder
		if err != nil {
			return nil, "", err
		}

		// no error, and no File System Association found
		if output == nil {
			return nil, FsxFileSystemStatusNotFound, nil
		}

		return output, aws.StringValue(output.FileSystemAssociationStatus), nil
	}
}

<<<<<<< HEAD
func FsxFileSystemStatus(conn *storagegateway.StorageGateway, fileSystemArn string) resource.StateRefreshFunc {
	return func() (interface{}, string, error) {

		output, err := finder.FileSystemAssociationByARN(conn, fileSystemArn)

		// there was an unhandled error in the Finder
		if err != nil {
			return nil, "", err
		}

		// no error, and no File System Association found
		if output == nil {
			return nil, FsxFileSystemStatusNotFound, nil
		}

		return output, aws.StringValue(output.FileSystemAssociationStatus), nil
	}
}

=======
>>>>>>> 1f7f890e
func FsxFileSystemStatusAvailableStatusPending() []string {
	return []string{FsxFileSystemAssociationStatusCreating, FsxFileSystemAssociationStatusUpdating}
}

func FsxFileSystemStatusAvailableStatusTarget() []string {
	return []string{FsxFileSystemAssociationStatusAvailable}
}

func FsxFileSystemStatusDeletedStatusPending() []string {
	return []string{FsxFileSystemAssociationStatusAvailable, FsxFileSystemAssociationStatusDeleting, FsxFileSystemAssociationStatusForceDeleting}
}

func FsxFileSystemStatusDeletedStatusTarget() []string {
	return []string{}
}<|MERGE_RESOLUTION|>--- conflicted
+++ resolved
@@ -9,10 +9,7 @@
 	"github.com/hashicorp/aws-sdk-go-base/tfawserr"
 	"github.com/hashicorp/terraform-plugin-sdk/v2/helper/resource"
 	"github.com/terraform-providers/terraform-provider-aws/aws/internal/service/storagegateway/finder"
-<<<<<<< HEAD
-=======
 	"github.com/terraform-providers/terraform-provider-aws/aws/internal/tfresource"
->>>>>>> 1f7f890e
 )
 
 const (
@@ -159,28 +156,6 @@
 	}
 }
 
-<<<<<<< HEAD
-func FsxFileSystemStatus(conn *storagegateway.StorageGateway, fileSystemArn string) resource.StateRefreshFunc {
-	return func() (interface{}, string, error) {
-
-		output, err := finder.FileSystemAssociationByARN(conn, fileSystemArn)
-
-		// there was an unhandled error in the Finder
-		if err != nil {
-			return nil, "", err
-		}
-
-		// no error, and no File System Association found
-		if output == nil {
-			return nil, FsxFileSystemStatusNotFound, nil
-		}
-
-		return output, aws.StringValue(output.FileSystemAssociationStatus), nil
-	}
-}
-
-=======
->>>>>>> 1f7f890e
 func FsxFileSystemStatusAvailableStatusPending() []string {
 	return []string{FsxFileSystemAssociationStatusCreating, FsxFileSystemAssociationStatusUpdating}
 }
